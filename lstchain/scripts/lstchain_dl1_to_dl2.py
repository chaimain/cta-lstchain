--- conflicted
+++ resolved
@@ -98,12 +98,9 @@
         else:
             data.alt_tel = - np.pi/2.
             data.az_tel = - np.pi/2.
-<<<<<<< HEAD
 
     filtered_data = filter_events(data[all_features], filters=config["events_filters"])
-=======
-    data = filter_events(data, config['regression_features'], filters=config["events_filters"])
->>>>>>> e3383e48
+
 
     #Load the trained RF for reconstruction:
     fileE = args.path_models + "/reg_energy.sav"
