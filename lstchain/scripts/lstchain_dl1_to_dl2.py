--- conflicted
+++ resolved
@@ -21,10 +21,7 @@
 import os
 import pandas as pd
 from tables import open_file
-<<<<<<< HEAD
-=======
 import joblib
->>>>>>> 2b06f899
 from lstchain.reco.utils import filter_events, impute_pointing
 from lstchain.reco import dl1_to_dl2
 from lstchain.io import (
