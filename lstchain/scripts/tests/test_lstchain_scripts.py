import shutil
import subprocess as sp

import numpy as np
import pandas as pd
import pkg_resources
import pytest
from astropy import units as u
from astropy.time import Time

from lstchain.io.io import (
    dl1_params_lstcam_key,
    dl2_params_lstcam_key,
    get_dataset_keys,
    dl1_params_src_dep_lstcam_key
)
from lstchain.tests.test_lstchain import test_data


def find_entry_points(package_name):
    """from: https://stackoverflow.com/a/47383763/3838691"""
    entrypoints = [
        ep.name
        for ep in pkg_resources.iter_entry_points("console_scripts")
        if ep.module_name.startswith(package_name)
    ]
    return entrypoints


ALL_SCRIPTS = find_entry_points("lstchain")


def run_program(*args):
    result = sp.run(args, stdout=sp.PIPE, stderr=sp.STDOUT, encoding='utf-8')

    if result.returncode != 0:
        raise ValueError(
            f"Running {args[0]} failed with return code {result.returncode}"
            f", output: \n {result.stdout}"
        )


@pytest.mark.parametrize("script", ALL_SCRIPTS)
def test_all_help(script):
    """Test for all scripts if at least the help works."""
    run_program(script, "--help")


@pytest.fixture(scope="session")
def simulated_dl1ab(temp_dir_simulated_files, simulated_dl1_file):
    """Produce a new simulated dl1 file using the dl1ab script."""
    output_file = temp_dir_simulated_files / "dl1ab.h5"
    run_program(
        "lstchain_dl1ab",
        "-f",
        simulated_dl1_file,
        "-o",
        output_file
    )
    return output_file


def test_add_source_dependent_parameters(simulated_dl1_file):
    run_program('lstchain_add_source_dependent_parameters', '-f', simulated_dl1_file)
    dl1_params_src_dep = pd.read_hdf(simulated_dl1_file, key=dl1_params_src_dep_lstcam_key)
    dl1_params_src_dep.columns = pd.MultiIndex.from_tuples([tuple(col[1:-1].replace('\'', '').replace(' ', '').split(",")) for col in dl1_params_src_dep.columns])
    assert 'alpha' in dl1_params_src_dep['on'].columns


@pytest.fixture(scope="session")
def merged_simulated_dl1_file(simulated_dl1_file, temp_dir_simulated_files):
    """Produce a merged file from two identical dl1 hdf5 files."""
    shutil.copy(simulated_dl1_file, temp_dir_simulated_files / "dl1_copy.h5")
    merged_dl1_file = temp_dir_simulated_files / "script_merged_dl1.h5"
    run_program(
        "lstchain_merge_hdf5_files",
        "-d", temp_dir_simulated_files,
        "-o", merged_dl1_file,
        "--no-image", "True"
    )
    return merged_dl1_file


<<<<<<< HEAD
@pytest.fixture(scope='session')
def run_summary_path(temp_dir_observed_files):
    date = "20200218"
    r0_path = test_data / "real/R0"
    run_summary_path = temp_dir_observed_files / f"RunSummary_{date}.ecsv"
    run_program(
        "lstchain_create_run_summary",
        "--date", date,
        "--r0-path", r0_path,
        "--output-dir", temp_dir_observed_files
    )

    return run_summary_path


@pytest.mark.private_data
@pytest.fixture(scope="session")
def observed_dl1_files(temp_dir_observed_files, run_summary_path):
    """
    Produce dl1, datacheck and muons files from real observed data.
    The initial timestamps and counters used for the first set of files
    here are extracted from the night summary. In this case these values
    correspond to the third event. A second set of files are produced
    without using the first valid timestamps.
    """
    # FIXME: naming criteria (suffixes, no stream) of dl1, dl2,
    #  muons and datacheck files should be coherent

    # First set of files to be produced
    dl1_output_path1 = temp_dir_observed_files / "dl1_LST-1.Run02008.0000.h5"
    muons_file1 = temp_dir_observed_files / "muons_LST-1.Run02008.0000.fits"
    datacheck_file1 = temp_dir_observed_files / "datacheck_dl1_LST-1.Run02008.0000.h5"

    # Second set of files
    dl1_output_path2 = temp_dir_observed_files / "dl1_LST-1.Run02008.0100.h5"
    muons_file2 = temp_dir_observed_files / "muons_LST-1.Run02008.0100.fits"
    datacheck_file2 = temp_dir_observed_files / "datacheck_dl1_LST-1.Run02008.0100.h5"

    run_program(
        "lstchain_data_r0_to_dl1",
        "-f",
        test_r0_path,
        "-o",
        temp_dir_observed_files,
        "--pedestal-file",
        test_drs4_pedestal_path,
        "--calibration-file",
        test_calib_path,
        "--time-calibration-file",
        test_time_calib_path,
        "--pointing-file",
        test_drive_report,
        "--dragon-reference-time",
        "1582059789516351903",
        "--dragon-reference-counter",
        "2516351600",
        "--dragon-module-id",
        "132",
    )

    run_program(
            "lstchain_check_dl1",
            "-b",
            "--omit-pdf",
            "--output-dir",
            temp_dir_observed_files,
            "--input-file",
            dl1_output_path1
    )

    run_program(
        "lstchain_data_r0_to_dl1",
        "-f",
        test_r0_path2,
        "-o",
        temp_dir_observed_files,
        "--pedestal-file",
        test_drs4_pedestal_path,
        "--calibration-file",
        test_calib_path,
        "--time-calibration-file",
        test_time_calib_path,
        "--pointing-file",
        test_drive_report,
        '--run-summary-path',
        run_summary_path,
    )

    run_program(
            "lstchain_check_dl1",
            "-b",
            "--omit-pdf",
            "--output-dir",
            temp_dir_observed_files,
            "--input-file",
            dl1_output_path2
    )

    return {
        'dl1_file1': dl1_output_path1,
        'muons1': muons_file1,
        'datacheck1': datacheck_file1,
        'dl1_file2': dl1_output_path2,
        'muons2': muons_file2,
        'datacheck2': datacheck_file2
    }


=======
>>>>>>> ecf4ee60
def test_lstchain_mc_r0_to_dl1(simulated_dl1_file):
    assert simulated_dl1_file.is_file()


@pytest.mark.private_data
def test_lstchain_data_r0_to_dl1(observed_dl1_files):
    assert observed_dl1_files["dl1_file1"].is_file()
    assert observed_dl1_files["muons1"].is_file()
    assert observed_dl1_files["datacheck1"].is_file()
    assert observed_dl1_files["dl1_file2"].is_file()
    assert observed_dl1_files["muons2"].is_file()
    assert observed_dl1_files["datacheck2"].is_file()


@pytest.mark.private_data
def test_observed_dl1_validity(observed_dl1_files):
    dl1_df = pd.read_hdf(observed_dl1_files["dl1_file1"], key=dl1_params_lstcam_key)
    # The first valid timestamp in the test run corresponds
    # to its third event (see night summary)
    first_timestamp_nightsummary = 1582059789516351903  # ns
    first_event_timestamp = dl1_df["dragon_time"].iloc[2]  # third event

    dl1_tables = get_dataset_keys(observed_dl1_files["dl1_file1"])

    assert 'dl1/event/telescope/monitoring/calibration' in dl1_tables
    assert 'dl1/event/telescope/monitoring/flatfield' in dl1_tables
    assert 'dl1/event/telescope/monitoring/pedestal' in dl1_tables
    assert 'dl1/event/telescope/image/LST_LSTCam' in dl1_tables

    assert "alt_tel" in dl1_df.columns
    assert "az_tel" in dl1_df.columns
    assert "trigger_type" in dl1_df.columns
    assert "ucts_trigger_type" in dl1_df.columns
    assert "trigger_time" in dl1_df.columns
    assert "dragon_time" in dl1_df.columns
    assert "tib_time" in dl1_df.columns
    assert "ucts_time" in dl1_df.columns
    assert np.isclose(
        (Time(first_event_timestamp, format='unix') -
         Time(first_timestamp_nightsummary / 1e9, format='unix_tai')
         ).to_value(u.s), 0)
    np.testing.assert_allclose(dl1_df["dragon_time"], dl1_df["trigger_time"])


def test_lstchain_mc_trainpipe(rf_models):
    assert rf_models["energy"].is_file()
    assert rf_models["disp"].is_file()
    assert rf_models["gh_sep"].is_file()


def test_lstchain_mc_rfperformance(tmp_path, simulated_dl1_file, fake_dl1_proton_file):
    gamma_file = simulated_dl1_file
    proton_file = fake_dl1_proton_file
    output_dir = tmp_path
    file_model_energy = output_dir / "reg_energy.sav"
    file_model_disp = output_dir / "reg_disp_vector.sav"
    file_model_gh_sep = output_dir / "cls_gh.sav"

    run_program(
        "lstchain_mc_rfperformance",
        "--g-train",
        gamma_file,
        "--g-test",
        gamma_file,
        "--p-train",
        proton_file,
        "--p-test",
        proton_file,
        "-o",
        output_dir,
    )

    assert file_model_gh_sep.is_file()
    assert file_model_disp.is_file()
    assert file_model_energy.is_file()


def test_lstchain_merge_dl1_hdf5_files(merged_simulated_dl1_file):
    assert merged_simulated_dl1_file.is_file()


@pytest.mark.private_data
def test_lstchain_merge_dl1_hdf5_observed_files(temp_dir_observed_files, observed_dl1_files):
    merged_dl1_observed_file = temp_dir_observed_files / "dl1_LST-1.Run02008_merged.h5"
    run_program(
        "lstchain_merge_hdf5_files",
        "-d", temp_dir_observed_files,
        "-o", merged_dl1_observed_file,
        "--no-image", "False",
        "--smart", "False",
        "--run-number", "2008",
        "--pattern", "dl1_*.h5"
    )
    dl1a_df = pd.read_hdf(observed_dl1_files["dl1_file1"], key=dl1_params_lstcam_key)
    dl1b_df = pd.read_hdf(observed_dl1_files["dl1_file1"], key=dl1_params_lstcam_key)
    merged_dl1_df = pd.read_hdf(merged_dl1_observed_file, key=dl1_params_lstcam_key)
    assert merged_dl1_observed_file.is_file()
    assert len(dl1a_df) + len(dl1b_df) == len(merged_dl1_df)
    assert 'dl1/event/telescope/image/LST_LSTCam' in get_dataset_keys(merged_dl1_observed_file)
    assert 'dl1/event/telescope/parameters/LST_LSTCam' in get_dataset_keys(merged_dl1_observed_file)


@pytest.mark.private_data
def test_merge_datacheck_files(temp_dir_observed_files):
    run_program(
        "lstchain_check_dl1",
        "--batch",
        "--input-file", temp_dir_observed_files / "datacheck_dl1_LST-1.Run02008.*.h5",
        "--output-dir", temp_dir_observed_files
    )
    assert (temp_dir_observed_files / "datacheck_dl1_LST-1.Run02008.h5").is_file()
    assert (temp_dir_observed_files / "datacheck_dl1_LST-1.Run02008.pdf").is_file()


def test_lstchain_merged_dl1_to_dl2(temp_dir_simulated_files, merged_simulated_dl1_file, rf_models):
    output_file = merged_simulated_dl1_file.with_name(
        merged_simulated_dl1_file.name.replace('dl1', 'dl2')
    )
    run_program(
        "lstchain_dl1_to_dl2",
        "-f",
        merged_simulated_dl1_file,
        "-p",
        rf_models["path"],
        "--output-dir",
        temp_dir_simulated_files
    )
    assert output_file.is_file()


def test_lstchain_dl1_to_dl2(simulated_dl2_file):
    assert simulated_dl2_file.is_file()
    dl2_df = pd.read_hdf(simulated_dl2_file, key=dl2_params_lstcam_key)
    assert "gammaness" in dl2_df.columns
    assert "reco_type" in dl2_df.columns
    assert "reco_energy" in dl2_df.columns
    assert "reco_disp_dx" in dl2_df.columns
    assert "reco_disp_dy" in dl2_df.columns
    assert "reco_src_x" in dl2_df.columns
    assert "reco_src_y" in dl2_df.columns


@pytest.mark.private_data
def test_lstchain_observed_dl1_to_dl2(observed_dl2_file):
    assert observed_dl2_file.is_file()
    dl2_df = pd.read_hdf(observed_dl2_file, key=dl2_params_lstcam_key)
    assert "gammaness" in dl2_df.columns
    assert "reco_type" in dl2_df.columns
    assert "reco_energy" in dl2_df.columns
    assert "reco_alt" in dl2_df.columns
    assert "reco_az" in dl2_df.columns
    assert "reco_src_x" in dl2_df.columns
    assert "reco_src_y" in dl2_df.columns
    assert "reco_disp_dx" in dl2_df.columns
    assert "reco_disp_dy" in dl2_df.columns


def test_dl1ab(simulated_dl1ab):
    assert simulated_dl1ab.is_file()


@pytest.mark.private_data
def test_observed_dl1ab(tmp_path, observed_dl1_files):
    output_dl1ab = tmp_path / "dl1ab.h5"
    run_program("lstchain_dl1ab", "-f", observed_dl1_files["dl1_file1"], "-o", output_dl1ab)
    assert output_dl1ab.is_file()
    dl1ab = pd.read_hdf(output_dl1ab, key=dl1_params_lstcam_key)
    dl1 = pd.read_hdf(observed_dl1_files["dl1_file1"], key=dl1_params_lstcam_key)
    np.testing.assert_allclose(dl1, dl1ab, rtol=1e-4, equal_nan=True)


def test_simulated_dl1ab_validity(simulated_dl1_file, simulated_dl1ab):
    assert simulated_dl1ab.is_file()
    dl1_df = pd.read_hdf(simulated_dl1_file, key=dl1_params_lstcam_key)
    dl1ab_df = pd.read_hdf(simulated_dl1ab, key=dl1_params_lstcam_key)
    np.testing.assert_allclose(dl1_df, dl1ab_df, rtol=1e-4, equal_nan=True)


def test_mc_r0_to_dl2(tmp_path, rf_models, mc_gamma_testfile):
    dl2_file = tmp_path / "dl2_gamma_test_large.h5"
    run_program(
        "lstchain_mc_r0_to_dl2",
        "--input-file",
        mc_gamma_testfile,
        "--path-models",
        rf_models["path"],
        "--store-dl1",
        "False",
        "--output-dir",
        tmp_path
    )
    assert dl2_file.is_file()


def test_read_dl2_to_pyirf(simulated_dl2_file):
    from lstchain.io.io import read_dl2_to_pyirf

    events, sim_info = read_dl2_to_pyirf(simulated_dl2_file)
    assert "true_energy" in events.colnames
    assert sim_info.energy_max == 330 * u.TeV


@pytest.mark.private_data
def test_run_summary(run_summary_path):
    from astropy.table import Table
    from datetime import datetime

    date = "20200218"

    assert run_summary_path.is_file()

    run_summary_table = Table.read(run_summary_path)

    assert run_summary_table.meta["date"] == datetime.strptime(date, "%Y%m%d").date().isoformat()
    assert "lstchain_version" in run_summary_table.meta
    assert "run_id" in run_summary_table.columns
    assert "n_subruns" in run_summary_table.columns
    assert "run_type" in run_summary_table.columns
    assert "ucts_timestamp" in run_summary_table.columns
    assert "run_start" in run_summary_table.columns
    assert "dragon_reference_time" in run_summary_table.columns
    assert "dragon_reference_module_id" in run_summary_table.columns
    assert "dragon_reference_module_index" in run_summary_table.columns
    assert "dragon_reference_counter" in run_summary_table.columns
    assert "dragon_reference_source" in run_summary_table.columns<|MERGE_RESOLUTION|>--- conflicted
+++ resolved
@@ -14,7 +14,6 @@
     get_dataset_keys,
     dl1_params_src_dep_lstcam_key
 )
-from lstchain.tests.test_lstchain import test_data
 
 
 def find_entry_points(package_name):
@@ -81,117 +80,6 @@
     return merged_dl1_file
 
 
-<<<<<<< HEAD
-@pytest.fixture(scope='session')
-def run_summary_path(temp_dir_observed_files):
-    date = "20200218"
-    r0_path = test_data / "real/R0"
-    run_summary_path = temp_dir_observed_files / f"RunSummary_{date}.ecsv"
-    run_program(
-        "lstchain_create_run_summary",
-        "--date", date,
-        "--r0-path", r0_path,
-        "--output-dir", temp_dir_observed_files
-    )
-
-    return run_summary_path
-
-
-@pytest.mark.private_data
-@pytest.fixture(scope="session")
-def observed_dl1_files(temp_dir_observed_files, run_summary_path):
-    """
-    Produce dl1, datacheck and muons files from real observed data.
-    The initial timestamps and counters used for the first set of files
-    here are extracted from the night summary. In this case these values
-    correspond to the third event. A second set of files are produced
-    without using the first valid timestamps.
-    """
-    # FIXME: naming criteria (suffixes, no stream) of dl1, dl2,
-    #  muons and datacheck files should be coherent
-
-    # First set of files to be produced
-    dl1_output_path1 = temp_dir_observed_files / "dl1_LST-1.Run02008.0000.h5"
-    muons_file1 = temp_dir_observed_files / "muons_LST-1.Run02008.0000.fits"
-    datacheck_file1 = temp_dir_observed_files / "datacheck_dl1_LST-1.Run02008.0000.h5"
-
-    # Second set of files
-    dl1_output_path2 = temp_dir_observed_files / "dl1_LST-1.Run02008.0100.h5"
-    muons_file2 = temp_dir_observed_files / "muons_LST-1.Run02008.0100.fits"
-    datacheck_file2 = temp_dir_observed_files / "datacheck_dl1_LST-1.Run02008.0100.h5"
-
-    run_program(
-        "lstchain_data_r0_to_dl1",
-        "-f",
-        test_r0_path,
-        "-o",
-        temp_dir_observed_files,
-        "--pedestal-file",
-        test_drs4_pedestal_path,
-        "--calibration-file",
-        test_calib_path,
-        "--time-calibration-file",
-        test_time_calib_path,
-        "--pointing-file",
-        test_drive_report,
-        "--dragon-reference-time",
-        "1582059789516351903",
-        "--dragon-reference-counter",
-        "2516351600",
-        "--dragon-module-id",
-        "132",
-    )
-
-    run_program(
-            "lstchain_check_dl1",
-            "-b",
-            "--omit-pdf",
-            "--output-dir",
-            temp_dir_observed_files,
-            "--input-file",
-            dl1_output_path1
-    )
-
-    run_program(
-        "lstchain_data_r0_to_dl1",
-        "-f",
-        test_r0_path2,
-        "-o",
-        temp_dir_observed_files,
-        "--pedestal-file",
-        test_drs4_pedestal_path,
-        "--calibration-file",
-        test_calib_path,
-        "--time-calibration-file",
-        test_time_calib_path,
-        "--pointing-file",
-        test_drive_report,
-        '--run-summary-path',
-        run_summary_path,
-    )
-
-    run_program(
-            "lstchain_check_dl1",
-            "-b",
-            "--omit-pdf",
-            "--output-dir",
-            temp_dir_observed_files,
-            "--input-file",
-            dl1_output_path2
-    )
-
-    return {
-        'dl1_file1': dl1_output_path1,
-        'muons1': muons_file1,
-        'datacheck1': datacheck_file1,
-        'dl1_file2': dl1_output_path2,
-        'muons2': muons_file2,
-        'datacheck2': datacheck_file2
-    }
-
-
-=======
->>>>>>> ecf4ee60
 def test_lstchain_mc_r0_to_dl1(simulated_dl1_file):
     assert simulated_dl1_file.is_file()
 
