# Read a HDF5 DL1 file, recompute parameters based on calibrated images and pulse times and a config file
# and write a new HDF5 file
# Updated parameters are : Hillas paramaters, wl, r, leakage, n_islands, intercept, time_gradient


import tables
import numpy as np
import argparse
from lstchain.io.io import dl1_params_lstcam_key, dl1_images_lstcam_key
from ctapipe.image.cleaning import tailcuts_clean, number_of_islands
from ctapipe.image import hillas_parameters
from lstchain.io.config import read_configuration_file, replace_config
from lstchain.io.config import get_standard_config
from ctapipe.instrument import CameraGeometry, OpticsDescription
from lstchain.io.lstcontainers import DL1ParametersContainer
from ctapipe.io.containers import HillasParametersContainer
from astropy.units import Quantity
from distutils.util import strtobool
from lstchain.io import get_dataset_keys, auto_merge_h5files
from astropy.table import Table

parser = argparse.ArgumentParser(description="Recompute parameters in a DL1 HDF5 file from calibrated images"
                                             "and based on passed config file. The results are written in a new HDF5 "
                                             "file."
                                             "Updated parameters are : Hillas paramaters, wl, r, leakage, "
                                             "n_islands, intercept, time_gradient")

# Required arguments
parser.add_argument('input_file', type=str, help='path to the DL1 file ')

parser.add_argument('output_file', type=str, help='key for the table of new parameters')

parser.add_argument('--config_file', '-conf', action='store', type=str,
                    dest='config_file',
                    help='Path to a configuration file. If none is given, a standard configuration is applied',
                    default=None
                    )

parser.add_argument('--no-image', action='store', type=lambda x: bool(strtobool(x)),
                    dest='noimage',
                    help='Boolean. True to remove the images in output file',
                    default=False)

args = parser.parse_args()


def main():
    std_config = get_standard_config()

    if args.config_file is not None:
        config = replace_config(std_config, read_configuration_file(args.config_file))
    else:
        config = std_config

    print(config['tailcut'])

    foclen = OpticsDescription.from_name('LST').equivalent_focal_length
    cam_table = Table.read(args.input_file, path="instrument/telescope/camera/LSTCam")
    camera_geom = CameraGeometry.from_table(cam_table)

    dl1_container = DL1ParametersContainer()
    parameters_to_update = list(HillasParametersContainer().keys())
    parameters_to_update.extend([
        'wl', 'r',
        'leakage1_intensity',
        'leakage2_intensity',
        'leakage1_pixel',
        'leakage2_pixel',
        'concentration_cog',
        'concentration_core',
        'concentration_pixels',
        'n_pixels',
        'n_islands', 'intercept', 'time_gradient'
    ])

    nodes_keys = get_dataset_keys(args.input_file)
    if args.noimage:
        nodes_keys.remove(dl1_images_lstcam_key)

    auto_merge_h5files([args.input_file], args.output_file, nodes_keys=nodes_keys)

    with tables.open_file(args.input_file, mode='r') as input:
        image_table = input.root[dl1_images_lstcam_key]
        with tables.open_file(args.output_file, mode='a') as output:

            params = output.root[dl1_params_lstcam_key].read()

            for ii, row in enumerate(image_table):
                if ii % 10000 == 0:
                    print(ii)
                image = row['image']
                pulse_time = row['pulse_time']
<<<<<<< HEAD
                signal_pixels = tailcuts_clean(camera_geom, image, **config['tailcut'])
                if image[signal_pixels].shape[0] > 0:
                    num_islands, island_labels = number_of_islands(camera_geom, signal_pixels)
                    n_pixels_on_island = np.zeros(num_islands + 1)

                    for iisland in range(1, num_islands + 1):
                        n_pixels_on_island[iisland] = np.sum(island_labels == iisland)

                    max_island_label = np.argmax(n_pixels_on_island)
                    signal_pixels[island_labels != max_island_label] = False

                    hillas = hillas_parameters(camera_geom[signal_pixels], image[signal_pixels])
=======
                signal_pixels = tailcuts_clean(geom, image, **config['tailcut'])
                n_pixels = np.count_nonzero(signal_pixels)
                if n_pixels > 0:
                    num_islands, island_labels = number_of_islands(geom, signal_pixels)
                    hillas = hillas_parameters(geom[signal_pixels], image[signal_pixels])
>>>>>>> bb52a2ec

                    dl1_container.fill_hillas(hillas)
                    dl1_container.set_timing_features(camera_geom[signal_pixels],
                                                      image[signal_pixels],
                                                      pulse_time[signal_pixels],
                                                      hillas)
<<<<<<< HEAD
                    dl1_container.set_leakage(camera_geom, image, signal_pixels)
=======
                    dl1_container.set_leakage(geom, image, signal_pixels)
                    dl1_container.set_concentration(geom, image, hillas)
>>>>>>> bb52a2ec
                    dl1_container.n_islands = num_islands
                    dl1_container.wl = dl1_container.width / dl1_container.length
                    dl1_container.n_pixels = n_pixels
                    width = np.rad2deg(np.arctan2(dl1_container.width, foclen))
                    length = np.rad2deg(np.arctan2(dl1_container.length, foclen))
                    dl1_container.width = width.value
                    dl1_container.length = length.value
                    dl1_container.r = np.sqrt(dl1_container.x ** 2 + dl1_container.y ** 2)

                    for p in parameters_to_update:
                        params[ii][p] = Quantity(dl1_container[p]).value
                else:
                    for p in parameters_to_update:
                        params[ii][p] = 0

            output.root[dl1_params_lstcam_key][:] = params


if __name__ == '__main__':
    main()<|MERGE_RESOLUTION|>--- conflicted
+++ resolved
@@ -90,9 +90,10 @@
                     print(ii)
                 image = row['image']
                 pulse_time = row['pulse_time']
-<<<<<<< HEAD
+
                 signal_pixels = tailcuts_clean(camera_geom, image, **config['tailcut'])
-                if image[signal_pixels].shape[0] > 0:
+                n_pixels = np.count_nonzero(signal_pixels)
+                if n_pixels > 0:
                     num_islands, island_labels = number_of_islands(camera_geom, signal_pixels)
                     n_pixels_on_island = np.zeros(num_islands + 1)
 
@@ -103,25 +104,16 @@
                     signal_pixels[island_labels != max_island_label] = False
 
                     hillas = hillas_parameters(camera_geom[signal_pixels], image[signal_pixels])
-=======
-                signal_pixels = tailcuts_clean(geom, image, **config['tailcut'])
-                n_pixels = np.count_nonzero(signal_pixels)
-                if n_pixels > 0:
-                    num_islands, island_labels = number_of_islands(geom, signal_pixels)
-                    hillas = hillas_parameters(geom[signal_pixels], image[signal_pixels])
->>>>>>> bb52a2ec
 
                     dl1_container.fill_hillas(hillas)
                     dl1_container.set_timing_features(camera_geom[signal_pixels],
                                                       image[signal_pixels],
                                                       pulse_time[signal_pixels],
                                                       hillas)
-<<<<<<< HEAD
+
                     dl1_container.set_leakage(camera_geom, image, signal_pixels)
-=======
                     dl1_container.set_leakage(geom, image, signal_pixels)
                     dl1_container.set_concentration(geom, image, hillas)
->>>>>>> bb52a2ec
                     dl1_container.n_islands = num_islands
                     dl1_container.wl = dl1_container.width / dl1_container.length
                     dl1_container.n_pixels = n_pixels
