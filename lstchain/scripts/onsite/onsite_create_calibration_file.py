--- conflicted
+++ resolved
@@ -13,10 +13,6 @@
 from pathlib import Path
 from lstchain.io.data_management import query_yes_no
 import lstchain.visualization.plot_calib as calib
-<<<<<<< HEAD
-=======
-from ctapipe_io_lst.event_time import read_night_summary
->>>>>>> f2ae8cdc
 
 # parse arguments
 parser = argparse.ArgumentParser(description='Create flat-field calibration files',
@@ -37,11 +33,8 @@
 optional.add_argument('--ff_calibration', help="Perform the charge calibration (yes/no)",type=str, default='yes')
 optional.add_argument('--tel_id', help="telescope id. Default = 1", type=int, default=1)
 optional.add_argument('--sub_run', help="sub-run to be processed. Default = 0", type=int, default=0)
-<<<<<<< HEAD
 optional.add_argument('--min_ff', help="Min FF intensity cut in ADC. Default = 4000", type=float, default=4000)
 optional.add_argument('--max_ff', help="Max FF intensity cut in ADC. Default = 12000", type=float, default=12000)
-=======
->>>>>>> f2ae8cdc
 
 args = parser.parse_args()
 run = args.run_number
@@ -52,13 +45,9 @@
 default_time_run = args.default_time_run
 ff_calibration = args.ff_calibration
 tel_id = args.tel_id
-<<<<<<< HEAD
-sub_run = '%04d'%args.sub_run
 min_ff = args.min_ff
 max_ff = args.max_ff
-=======
 sub_run = args.sub_run
->>>>>>> f2ae8cdc
 
 max_events = 1000000
 
