--- conflicted
+++ resolved
@@ -2,66 +2,27 @@
 from multiprocessing import Pool
 import numpy as np
 import pandas as pd
-
+from astropy.table import Table, vstack
 import tables
 from tables import open_file
 import os
-from tqdm import tqdm
-
+import astropy.units as u
 import ctapipe
+import lstchain
 from ctapipe.io import HDF5TableReader
 from ctapipe.containers import SimulationConfigContainer
 from ctapipe.io import HDF5TableWriter
-from ctapipe.tools.stage1 import Stage1ProcessorTool
-from ctapipe.instrument import (OpticsDescription, CameraGeometry,
-		 CameraDescription, CameraReadout,
-		 TelescopeDescription, SubarrayDescription)
-
 from eventio import Histograms
 from eventio.search_utils import yield_toplevel_of_type
-
-import lstchain
 from .lstcontainers import ThrownEventsHistogram, ExtraMCInfo, MetaData
-<<<<<<< HEAD
-
-=======
 from tqdm import tqdm
-#from ctapipe.tools.stage1 import Stage1ProcessorTool
->>>>>>> 365258af
+# from ctapipe.tools.stage1 import Stage1ProcessorTool
 from astropy.utils import deprecated
+from ctapipe.instrument import OpticsDescription, CameraGeometry, CameraDescription, CameraReadout, \
+    TelescopeDescription, SubarrayDescription
+from pyirf.simulations import SimulatedEventsInfo
 from astropy import table
-from astropy.table import Table, vstack
-import astropy.units as u
-
-from pyirf.simulations import SimulatedEventsInfo
-
-<<<<<<< HEAD
-__all__ = ['read_simu_info_hdf5',
-           'read_simu_info_merged_hdf5',
-           'get_dataset_keys',
-           'write_simtel_energy_histogram',
-           'write_mcheader',
-           'write_array_info',
-           'check_thrown_events_histogram',
-           'check_mcheader',
-           'check_metadata',
-           'read_metadata',
-           'auto_merge_h5files',
-           'smart_merge_h5files',
-           'global_metadata',
-           'add_global_metadata',
-           'write_subarray_tables',
-           'write_metadata',
-           'write_dataframe',
-           'write_dl2_dataframe',
-           'write_calibration_data',
-           'read_mc_dl2_to_pyirf',
-           'read_data_dl2_to_QTable',
-           'read_dl2_params',
-           'extract_observation_time',
-           'merge_dl2_runs'
-           ]
-=======
+
 import logging
 
 log = logging.getLogger(__name__)
@@ -87,18 +48,21 @@
     'write_dataframe',
     'write_dl2_dataframe',
     'write_calibration_data',
-    'read_dl2_to_pyirf',
+    'read_mc_dl2_to_pyirf',
+    'read_data_dl2_to_QTable',
     'read_dl2_params',
     'extract_observation_time',
     'merge_dl2_runs'
 ]
->>>>>>> 365258af
+
+
 
 dl1_params_lstcam_key = 'dl1/event/telescope/parameters/LST_LSTCam'
 dl1_images_lstcam_key = 'dl1/event/telescope/image/LST_LSTCam'
 dl2_params_lstcam_key = 'dl2/event/telescope/parameters/LST_LSTCam'
 dl1_params_src_dep_lstcam_key = 'dl1/event/telescope/parameters_src_dependent/LST_LSTCam'
 dl2_params_src_dep_lstcam_key = 'dl2/event/telescope/parameters_src_dependent/LST_LSTCam'
+
 
 def read_simu_info_hdf5(filename):
     """
@@ -1065,10 +1029,9 @@
     """
     Read MC DL2 files from lstchain and convert into pyirf internal format
 
-	Parameters
+    Parameters
     ----------
     filename: path
-
     Returns
     -------
     `astropy.table.QTable`, `pyirf.simulations.SimulatedEventsInfo`
@@ -1096,19 +1059,17 @@
     }
 
     simu_info = read_simu_info_merged_hdf5(filename)
-    pyirf_simu_info = SimulatedEventsInfo(
-							n_showers=simu_info.num_showers*simu_info.shower_reuse,
-                            energy_min=simu_info.energy_range_min,
-                            energy_max=simu_info.energy_range_max,
-                            max_impact=simu_info.max_scatter_range,
-                            spectral_index=simu_info.spectral_index,
-                            viewcone=simu_info.max_viewcone_radius,
-                            )
+    pyirf_simu_info = SimulatedEventsInfo(n_showers=simu_info.num_showers * simu_info.shower_reuse,
+                                          energy_min=simu_info.energy_range_min,
+                                          energy_max=simu_info.energy_range_max,
+                                          max_impact=simu_info.max_scatter_range,
+                                          spectral_index=simu_info.spectral_index,
+                                          viewcone=simu_info.max_viewcone_radius,
+                                          )
 
     events = pd.read_hdf(filename, key=dl2_params_lstcam_key).rename(columns=name_mapping)
     events = table.QTable.from_pandas(events)
 
-    # Make the columns as Quantity
     for k, v in unit_mapping.items():
         events[k] *= v
 
@@ -1117,11 +1078,9 @@
 def read_data_dl2_to_QTable(filename):
     """
     Read data DL2 files from lstchain and return QTable format
-
     Parameters
     ----------
     filename: path to the lstchain DL2 file
-
     Returns
     -------
     `astropy.table.QTable`
